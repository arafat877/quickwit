--- conflicted
+++ resolved
@@ -110,28 +110,13 @@
     split_store_max_num_splits: usize,
     metastore: Arc<dyn Metastore>,
     storage_resolver: StorageUriResolver,
-<<<<<<< HEAD
-    pipeline_handles: HashMap<IndexingPipelineId, ActorHandle<IndexingPipeline>>,
-
-    state: IndexingServiceState,
-    enable_ingest_api: bool,
-    // Hashmap of of index_id to merge policy.
-    merge_policies: HashMap<String, Weak<dyn MergePolicy>>,
-    // Hashmap of (index_id, source_id) to indexing directory.
-    indexing_directories: HashMap<String, Weak<IndexingDirectory>>,
-    // Hashmap of (index_id, source_id) to indexing split store.
-    split_stores: HashMap<String, Weak<IndexingSplitStore>>,
-    // Hashmap of (index_id, source_id) to a tuple of MergePlanner mailbox and merge
-    // pipeline handle.
-    merge_pipeline_handles: HashMap<String, (Mailbox<MergePlanner>, ActorHandle<MergingPipeline>)>,
-=======
     indexing_pipeline_handles: HashMap<IndexingPipelineId, ActorHandle<IndexingPipeline>>,
     state: IndexingServiceState,
     enable_ingest_api: bool,
     merge_policies: HashMap<IndexId, Weak<dyn MergePolicy>>,
     indexing_directories: HashMap<(IndexId, SourceId), WeakIndexingDirectory>,
     split_stores: HashMap<(IndexId, SourceId), WeakIndexingSplitStore>,
->>>>>>> d4841c73
+    merge_pipeline_handles: HashMap<(IndexId, SourceId), (Mailbox<MergePlanner>, ActorHandle<MergingPipeline>)>,
 }
 
 impl IndexingService {
@@ -426,14 +411,6 @@
         &mut self,
         pipeline_id: &IndexingPipelineId,
         indexing_dir_path: PathBuf,
-<<<<<<< HEAD
-    ) -> Result<Arc<IndexingDirectory>, IndexingServiceError> {
-        let key = pipeline_id.index_source_key();
-        if let Some(indexing_directory_ref) = self.indexing_directories.get(&key) {
-            if let Some(indexing_directory) = indexing_directory_ref.upgrade() {
-                return Ok(indexing_directory);
-            }
-=======
     ) -> Result<IndexingDirectory, IndexingServiceError> {
         let key = (pipeline_id.index_id.clone(), pipeline_id.source_id.clone());
         if let Some(indexing_directory) = self
@@ -442,7 +419,6 @@
             .and_then(WeakIndexingDirectory::upgrade)
         {
             return Ok(indexing_directory);
->>>>>>> d4841c73
         }
         let indexing_directory_path = indexing_dir_path
             .join(&pipeline_id.index_id)
@@ -462,14 +438,6 @@
         cache_directory: &Path,
         storage: Arc<dyn Storage>,
         merge_policy: Arc<dyn MergePolicy>,
-<<<<<<< HEAD
-    ) -> Result<Arc<IndexingSplitStore>, IndexingServiceError> {
-        let key = pipeline_id.index_source_key();
-        if let Some(split_store_ref) = self.split_stores.get(&key) {
-            if let Some(split_store) = split_store_ref.upgrade() {
-                return Ok(split_store);
-            }
-=======
     ) -> Result<IndexingSplitStore, IndexingServiceError> {
         let key = (pipeline_id.index_id.clone(), pipeline_id.source_id.clone());
         if let Some(split_store) = self
@@ -478,7 +446,6 @@
             .and_then(WeakIndexingSplitStore::upgrade)
         {
             return Ok(split_store);
->>>>>>> d4841c73
         }
         let split_store = IndexingSplitStore::create_with_local_store(
             storage.clone(),
@@ -493,7 +460,6 @@
         self.split_stores.insert(key, split_store.downgrade());
         Ok(split_store)
     }
-<<<<<<< HEAD
 
     async fn get_or_init_merge_pipeline(
         &mut self,
@@ -533,8 +499,6 @@
             .insert(key, (merge_planner_mailbox.clone(), pipeline_handle));
         Ok(merge_planner_mailbox)
     }
-=======
->>>>>>> d4841c73
 }
 
 #[async_trait]
